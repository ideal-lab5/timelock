# Timelock Encryption

Timelock is an implemention of [timelock encryption](https://docs.idealabs.network/docs/learn/crypto/timelock_encryption) using the [Boneh Franklin -Idenity Based Encryption](https://crypto.stanford.edu/~dabo/papers/bfibe.pdf) scheme. Designed for versatility, it provides support for both Rust and JavaScript. In addition, it is capable of supporting multiple types of randomness beacons, including the [Ideal Network](https://docs.idealabs.network) and [drand](https://drand.love).

## Getting Started

Timelock is organized into core components and language-specific bindings to support WASM:

- **Core Library**: The [timelock](./timelock/) crate implements the core encryption algorithms and provides support for native Rust applications.
<<<<<<< HEAD
- **WASM bindings**: The [wasm](./wasm/) lib provides wasm bindings for the timelock encryption implementation, enabling usage of timelock encryption in javascript-based applications in a web-enabled context.
- **TypeScript Wrapper**: The [ts](./ts/) library is a typescript wrapper to adapt the wasm for easy integration in JavaScript projects. 

### For Rust developers
Navigate to the core timelock implementation [readme](./timelock/README.md) for details on building and using it in Rust.

### For Javascript developers
Navigate to the typescript bindings [readme](./ts/README.md) for more information on integration of `@ideallabs/timelock.js` in javascript apps.

=======
- **WASM bindings**: The [wasm](./wasm/) lib provides wasm bindings for the timelock encryption implementation, enabling usage of timelock encryption in JavaScript-based applications in a web-enabled context.
- **TypeScript Bindings**: The [ts](./ts/) library is a TypeScript wrapper to adapt the wasm for easy integration in JavaScript projects. 
- **Python Bindings**: The [py](./py) library provides Python bindings for timelock encryption.

### For Rust Developers
Navigate to the core timelock implementation [readme](./timelock/README.md) for details on building and using it in Rust.

``` toml
timelock = { git = "https://github.com/ideal-lab5/timelock.git", default-features = false }
```

### For Javascript Developers
Navigate to the typescript bindings [readme](./ts/README.md) for more information on integration of `@ideallabs/timelock.js` in javascript apps.

``` sh
npm i @ideallabs/timelock.js
```

### For Python Developers
The [python bindings](./py/) are enabled with [PyO3](https://pyo3.rs) and allow timelock encryption and decryption to be computed in Python. 

``` sh
pip install timelock
```

>>>>>>> af935cb2
## Contributing and Code of Conduct

Contributions are welcome! Feel free to open issues for problems or feature requests while we work on setting up our contributors guidelines.

## License

Apache-2.0<|MERGE_RESOLUTION|>--- conflicted
+++ resolved
@@ -7,17 +7,6 @@
 Timelock is organized into core components and language-specific bindings to support WASM:
 
 - **Core Library**: The [timelock](./timelock/) crate implements the core encryption algorithms and provides support for native Rust applications.
-<<<<<<< HEAD
-- **WASM bindings**: The [wasm](./wasm/) lib provides wasm bindings for the timelock encryption implementation, enabling usage of timelock encryption in javascript-based applications in a web-enabled context.
-- **TypeScript Wrapper**: The [ts](./ts/) library is a typescript wrapper to adapt the wasm for easy integration in JavaScript projects. 
-
-### For Rust developers
-Navigate to the core timelock implementation [readme](./timelock/README.md) for details on building and using it in Rust.
-
-### For Javascript developers
-Navigate to the typescript bindings [readme](./ts/README.md) for more information on integration of `@ideallabs/timelock.js` in javascript apps.
-
-=======
 - **WASM bindings**: The [wasm](./wasm/) lib provides wasm bindings for the timelock encryption implementation, enabling usage of timelock encryption in JavaScript-based applications in a web-enabled context.
 - **TypeScript Bindings**: The [ts](./ts/) library is a TypeScript wrapper to adapt the wasm for easy integration in JavaScript projects. 
 - **Python Bindings**: The [py](./py) library provides Python bindings for timelock encryption.
@@ -43,7 +32,6 @@
 pip install timelock
 ```
 
->>>>>>> af935cb2
 ## Contributing and Code of Conduct
 
 Contributions are welcome! Feel free to open issues for problems or feature requests while we work on setting up our contributors guidelines.
